--- conflicted
+++ resolved
@@ -1,7 +1,4 @@
-<<<<<<< HEAD
 * Fixed "Deprecation of imperative assignment" warning.
 * Updated all dependencies
 * Brought the project to be in line with latest elixir development so to get rid of deprecation warnings
-=======
-###Add support for Canadian Currency, CAD
->>>>>>> 63ae15a0
+* General improvements to the code base